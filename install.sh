#!/bin/bash

# Copyright 2014 Google Inc. All rights reserved.
#
# Licensed under the Apache License, Version 2.0 (the "License");
# you may not use this file except in compliance with the License.
# You may obtain a copy of the License at
#
#     http://www.apache.org/licenses/LICENSE-2.0
#
# Unless required by applicable law or agreed to in writing, software
# distributed under the License is distributed on an "AS IS" BASIS,
# WITHOUT WARRANTIES OR CONDITIONS OF ANY KIND, either express or implied.
# See the License for the specific language governing permissions and
# limitations under the License.

# This is not meant to be a permanent addition to stenographer, more of a
# hold-over until we can get actual debian packaging worked out.  Also, this
# will probably guide the debian work by detailing all the actual stuff that
# needs to be done to install stenographer correctly.

BINDIR="${BINDIR-/usr/local/bin}"
OUTDIR="${OUTDIR-/tmp/stenographer}"

function Info {
  echo -e -n '\e[7m'
  echo "$@"
  echo -e -n '\e[0m'
}

function Error {
  echo -e -n '\e[41m'
  echo "$@"
  echo -e -n '\e[0m'
}

function Kill {
  sudo killall "$1" "$@" 2>/dev/null >/dev/null
}

function Running {
  Kill -0 "$1"
}

function ReallyKill {
  if Running "$1"; then
    Info "Killing '$1'"
    Kill "$1"
    sleep 5
  fi
  if Running "$1"; then
    Info "Killing '$1' again"
    Kill "$1"
    sleep 5
  fi
  if Running "$1"; then
    Error "Killing '$1' with fire"
    Kill -9 "$1"
    sleep 1
  fi
}

function InstallPackage {
  Info "Checking for package '$1'"
  if ! dpkg -s $1 >/dev/null 2>/dev/null; then
    Info "Have to install package $1"
    sudo apt-get install $1
  fi
}

cd "$(dirname $0)"

Info "Making sure we have sudo access"
sudo cat /dev/null

Info "Killing aleady-running processes"
ReallyKill stenographer
ReallyKill stenotype

set -e
InstallPackage libaio-dev
InstallPackage libleveldb-dev
InstallPackage libsnappy-dev
InstallPackage g++
InstallPackage libcap2-bin
InstallPackage libseccomp-dev

if ! grep -q stenographer /etc/passwd; then
  Info "Setting up stenographer user"
  sudo adduser \
    --system \
    --group \
    --no-create-home \
    stenographer
fi

<<<<<<< HEAD
if [ ! -d /etc/stenographer/certs ]; then
=======
if [ -d /etc/security/limits.d ]; then
  if [ ! -f /etc/security/limits.d/stenographer.conf ]; then
    Info "Setting up stenographer limits"
    sudo cp limits.conf /etc/security/limits.d/stenographer.conf
  fi
fi

if [ ! -d /etc/stenographer ]; then
>>>>>>> 1994d399
  Info "Setting up stenographer /etc directory"
  sudo mkdir -p /etc/stenographer/certs
  if [ ! -f /etc/stenographer/config ]; then
    sudo cp -vf sample_config /etc/stenographer/config
  fi
  sudo chown -R stenographer:stenographer /etc/stenographer
fi

if [ ! -d "$OUTDIR" ]; then
  Info "Setting up initial steno output in $OUTDIR"
  sudo mkdir -p "$OUTDIR"/{idx,pkt}
  sudo chown -R stenographer:root "$OUTDIR"
  sudo chmod -R 0700 "$OUTDIR"
fi

Info "Building stenographer"
go build
sudo cp -vf stenographer "$BINDIR/stenographer"
sudo chown stenographer:root "$BINDIR/stenographer"
sudo chmod 0700 "$BINDIR/stenographer"

Info "Building stenotype"
pushd stenotype
make
popd
sudo cp -vf stenotype/stenotype "$BINDIR/stenotype"
sudo chown stenographer:root "$BINDIR/stenotype"
sudo chmod 0700 "$BINDIR/stenotype"
sudo setcap 'CAP_NET_RAW+ep CAP_NET_ADMIN+ep CAP_IPC_LOCK+ep' "$BINDIR/stenotype"

Info "Copying stenoread"
sudo cp -vf stenoread "$BINDIR/stenoread"
sudo chown stenographer:stenographer "$BINDIR/stenoread"
sudo chmod 0750 "$BINDIR/stenoread"

LOG="$OUTDIR/log"
Info "Starting stenographer, see logs in '$LOG'"
# The weird sudo tee stuff is to correctly use sudo permissions when directing
# output to a file.
sudo -u stenographer -b "$BINDIR/stenographer" \
    2>&1 | sudo -u stenographer -b tee "$LOG" > /dev/null &

Info "Checking for running processes..."
sleep 5
if Running stenographer; then
  Info "  * Stenographer up and running"
else
  Error "  !!! Stenographer not running !!!"
  sudo cat $LOG
  exit 1
fi
if Running stenotype; then
  Info "  * Stenotype up and running"
else
  Error "  !!! Stenotype not running !!!"
  sudo cat $LOG
  exit 1
fi
Info "Tailing output, Ctrl-C will stop tailing, but stenographer will still run"
exec sudo tail -f $LOG<|MERGE_RESOLUTION|>--- conflicted
+++ resolved
@@ -94,9 +94,6 @@
     stenographer
 fi
 
-<<<<<<< HEAD
-if [ ! -d /etc/stenographer/certs ]; then
-=======
 if [ -d /etc/security/limits.d ]; then
   if [ ! -f /etc/security/limits.d/stenographer.conf ]; then
     Info "Setting up stenographer limits"
@@ -104,8 +101,7 @@
   fi
 fi
 
-if [ ! -d /etc/stenographer ]; then
->>>>>>> 1994d399
+if [ ! -d /etc/stenographer/certs ]; then
   Info "Setting up stenographer /etc directory"
   sudo mkdir -p /etc/stenographer/certs
   if [ ! -f /etc/stenographer/config ]; then
