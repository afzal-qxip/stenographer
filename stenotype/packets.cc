// Copyright 2014 Google Inc. All rights reserved.
//
// Licensed under the Apache License, Version 2.0 (the "License");
// you may not use this file except in compliance with the License.
// You may obtain a copy of the License at
//
//     http://www.apache.org/licenses/LICENSE-2.0
//
// Unless required by applicable law or agreed to in writing, software
// distributed under the License is distributed on an "AS IS" BASIS,
// WITHOUT WARRANTIES OR CONDITIONS OF ANY KIND, either express or implied.
// See the License for the specific language governing permissions and
// limitations under the License.

#include "packets.h"

#include <climits>            // USHRT_MAX
#include <errno.h>            // errno, ENOPROTOOPT
#include <linux/if_ether.h>   // ETH_P_ALL
#include <linux/if_packet.h>  // AF_PACKET, sockaddr_ll
#include <linux/filter.h>     // SO_ATTACH_FILTER, SO_LOCK_FILTER
#include <net/if.h>           // if_nametoindex()
#include <netinet/in.h>       // htons()
#include <poll.h>             // poll()
#include <string.h>           // strerror()
#include <sys/mman.h>         // mmap(), munmap()
#include <sys/socket.h>       // socket()
#include <unistd.h>           // close(), getpid()

#include <memory>
#include <string>
#include <sstream>

#include "util.h"

namespace {

const int64_t kMinPollMillis = 10;

inline size_t Align(size_t v) {
  return (v + TPACKET_ALIGNMENT - 1) & ((~TPACKET_ALIGNMENT) - 1);
}

}  // namespace

namespace st {

string Stats::String() const {
  std::stringstream out;
  out << "packets=" << packets << " blocks=" << blocks << " polls=" << polls
      << " drops=" << drops
      << " drop%=" << drops* double(100.0) / (drops + packets);
  return out.str();
}

void Block::UpdateStats(Stats* stats) {
  if (start_) {
    stats->packets += block_->hdr.bh1.num_pkts;
    stats->blocks++;
  }
}
Block::Block() {
  start_ = NULL;
  block_ = NULL;
  packet_ = NULL;
  mu_ = NULL;
  size_ = 0;
  pkts_in_use_ = 0;
}
Block::~Block() { Done(); }
void Block::Swap(Block* b) {
  if (b == this) {
    return;
  }
  std::swap(start_, b->start_);
  std::swap(block_, b->block_);
  std::swap(packet_, b->packet_);
  std::swap(mu_, b->mu_);
  std::swap(size_, b->size_);
  std::swap(pkts_in_use_, b->pkts_in_use_);
}

leveldb::Slice Block::Data() { return leveldb::Slice(start_, size_); }

void Block::Reset() { ResetTo(NULL, 0, NULL); }

bool Block::ReadyForUser() { return Status() & TP_STATUS_USER; }

void Block::ResetTo(char* data, size_t sz, Mutex* mu) {
  Done();
  LOG(V2) << "New block " << reinterpret_cast<uintptr_t>(data);
  start_ = data;
  size_ = sz;
  mu_ = mu;
  pkts_in_use_ = 0;
  if (mu_) {
    mu_->Lock();
  }
  if (!start_) {
    return;
  }
  block_ = reinterpret_cast<struct tpacket_block_desc*>(start_);
  packet_ = reinterpret_cast<struct tpacket3_hdr*>(
      start_ + block_->hdr.bh1.offset_to_first_pkt);
}

void Block::Done() {
  if (start_ != NULL) {
    ReturnToKernel();
    start_ = NULL;
  }
  if (mu_ != NULL) {
    mu_->Unlock();
    mu_ = NULL;
  }
}

void Block::ReturnToKernel() {
  LOG(V2) << "Returning to kernel: " << reinterpret_cast<uintptr_t>(block_);
  block_->hdr.bh1.block_status = TP_STATUS_KERNEL;
}

void Block::MoveToNext() {
  pkts_in_use_++;
  char* next = reinterpret_cast<char*>(packet_);
  if (packet_->tp_next_offset != 0) {
    next += packet_->tp_next_offset;
  } else {
    next += Align(packet_->tp_snaplen + packet_->tp_mac);
  }
  packet_ = reinterpret_cast<struct tpacket3_hdr*>(next);
}

int Block::Status() { return block_->hdr.bh1.block_status; }
int64_t Block::TimeNSecs() {
  return packet_->tp_sec * 1000000000 + packet_->tp_nsec;
}
leveldb::Slice Block::PacketData() {
  return leveldb::Slice(reinterpret_cast<char*>(packet_) + packet_->tp_mac,
                        packet_->tp_snaplen);
}
size_t Block::Length() { return packet_->tp_len; }
size_t Block::PacketOffset() {
  return reinterpret_cast<char*>(packet_) - start_;
}

bool Block::Next(Packet* p) {
  if (start_ == NULL || pkts_in_use_ >= block_->hdr.bh1.num_pkts) {
    return false;
  }
  p->data = PacketData();
  p->length = Length();
  p->timestamp_nsecs = TimeNSecs();
  p->offset_in_block = PacketOffset();
  MoveToNext();
  return true;
}

PacketsV3::PacketsV3(PacketsV3::State* state) {
  state_.Swap(state);
  offset_ = state_.num_blocks - 1;
  block_mus_ = new Mutex[state_.num_blocks];
}

Error PacketsV3::GetStats(Stats* stats) {
  struct tpacket_stats_v3 tpstats;
  socklen_t len = sizeof(tpstats);
<<<<<<< HEAD
  RETURN_IF_ERROR(
      Errno(getsockopt(fd_, SOL_PACKET, PACKET_STATISTICS, &tpstats, &len)),
      "getsockopt PACKET_STATISTICS");
=======
  RETURN_IF_ERROR(Errno(0 <= getsockopt(state_.fd, SOL_PACKET,
                                        PACKET_STATISTICS, &tpstats, &len)),
                  "getsockopt PACKET_STATISTICS");
>>>>>>> b4c890b5
  stats_.drops += tpstats.tp_drops;
  *stats = stats_;
  return SUCCESS;
}

Error PacketsV3::Builder::Bind(const string& iface, PacketsV3** out) {
  RETURN_IF_ERROR(BadState(), "Builder");

  unsigned int ifindex = if_nametoindex(iface.c_str());
<<<<<<< HEAD
  if (ifindex == 0) {
    return Errno();
  }
=======
  RETURN_IF_ERROR(Errno(ifindex != 0), "if_nametoindex");
>>>>>>> b4c890b5
  struct sockaddr_ll ll;
  memset(&ll, 0, sizeof(ll));
  ll.sll_family = AF_PACKET;
  ll.sll_protocol = htons(ETH_P_ALL);
  ll.sll_ifindex = ifindex;
<<<<<<< HEAD
  return Errno(
      ::bind(fd_, reinterpret_cast<struct sockaddr*>(&ll), sizeof(ll)));
=======
  RETURN_IF_ERROR(
      Errno(0 <= ::bind(state_.fd, reinterpret_cast<struct sockaddr*>(&ll),
                        sizeof(ll))),
      "bind");
  *out = new PacketsV3(&state_);
  return SUCCESS;
>>>>>>> b4c890b5
}

Error PacketsV3::Builder::SetFilter(const string& filter) {
  RETURN_IF_ERROR(BadState(), "Builder");

  int filter_size = filter.size();
  int filter_element_size = 4 + 2 + 2 + 8;
  if (filter_size % filter_element_size) {
    return ERROR("invalid filter length");
  }
  int num_structs = filter_size / filter_element_size;
  if (USHRT_MAX < num_structs) {
    return ERROR("invalid filter: too long");
  }
  struct sock_filter bpf_filter[num_structs];
  const char* data = filter.c_str();
  for (int i = 0; i < num_structs; i++) {
    if (4 != sscanf(data, "%4hx%2hhx%2hhx%8x", &bpf_filter[i].code,
                    &bpf_filter[i].jt, &bpf_filter[i].jf, &bpf_filter[i].k)) {
      return ERROR("invalid filter");
    }
    data += filter_element_size;
  }
  struct sock_fprog bpf = {(unsigned short int)num_structs, bpf_filter};
<<<<<<< HEAD
  RETURN_IF_ERROR(
      Errno(setsockopt(fd_, SOL_SOCKET, SO_ATTACH_FILTER, &bpf, sizeof(bpf))),
      "so_attach_filter");
=======
  RETURN_IF_ERROR(Errno(0 == setsockopt(state_.fd, SOL_SOCKET, SO_ATTACH_FILTER,
                                        &bpf, sizeof(bpf))),
                  "so_attach_filter");
#ifdef SO_LOCK_FILTER
>>>>>>> b4c890b5
  int v = 1;
  // SO_LOCK_FILTER is available only on kernels >= 3.9, so ignore the
  // ENOPROTOOPT
  // error here. We use it to make sure that no one can mess with our socket's
  // filter, so not having it is not really a big concern.
<<<<<<< HEAD
  RETURN_IF_ERROR(
      Errno(setsockopt(fd_, SOL_SOCKET, SO_LOCK_FILTER, &v, sizeof(v)) ||
            errno == ENOPROTOOPT),
      "so_lock_filter");
=======
  RETURN_IF_ERROR(Errno(0 == setsockopt(state_.fd, SOL_SOCKET, SO_LOCK_FILTER,
                                        &v, sizeof(v)) ||
                        errno == ENOPROTOOPT),
                  "so_lock_filter");
>>>>>>> b4c890b5
  errno = 0;
#endif
  return SUCCESS;
}

Error PacketsV3::Builder::BadState() {
  if (state_.fd < 0) {
    return ERROR(
        "builder in bad state... SetUp not called or Bind already called");
  }
  return SUCCESS;
}

Error PacketsV3::Builder::SetVersion() {
  int version = TPACKET_V3;
<<<<<<< HEAD
  return Errno(
      setsockopt(fd_, SOL_PACKET, PACKET_VERSION, &version, sizeof(version)));
=======
  return Errno(0 <= setsockopt(state_.fd, SOL_PACKET, PACKET_VERSION, &version,
                               sizeof(version)));
>>>>>>> b4c890b5
}

Error PacketsV3::Builder::SetFanout(uint16_t fanout_type, uint16_t fanout_id) {
  RETURN_IF_ERROR(BadState(), "Builder");
  LOG(V1) << "Setting fanout to type " << fanout_type << " ID " << fanout_id;
  uint32_t fanout = fanout_type;
  fanout <<= 16;
  fanout |= fanout_id;
<<<<<<< HEAD
  return Errno(
      setsockopt(fd_, SOL_PACKET, PACKET_FANOUT, &fanout, sizeof(fanout)));
}

Error PacketsV3::SetRingOptions(void* options, socklen_t size) {
  return Errno(setsockopt(fd_, SOL_PACKET, PACKET_RX_RING, options, size));
=======
  RETURN_IF_ERROR(Errno(0 <= setsockopt(state_.fd, SOL_PACKET, PACKET_FANOUT,
                                        &fanout, sizeof(fanout))),
                  "setting fanout options");
  return SUCCESS;
>>>>>>> b4c890b5
}

Error PacketsV3::Builder::SetRingOptions(void* options, socklen_t size) {
  RETURN_IF_ERROR(Errno(0 <= setsockopt(state_.fd, SOL_PACKET, PACKET_RX_RING,
                                        options, size)),
                  "setting socket ring options");
  return SUCCESS;
}

<<<<<<< HEAD
Error PacketsV3::MMapRing() {
  ring_ = reinterpret_cast<char*>(
      mmap(NULL, block_size_ * num_blocks_, PROT_READ | PROT_WRITE,
           MAP_SHARED | MAP_LOCKED | MAP_NORESERVE, fd_, 0));
  if (ring_ == MAP_FAILED) {
    return Errno();
  }
=======
Error PacketsV3::Builder::MMapRing() {
  state_.ring = reinterpret_cast<char*>(
      mmap(NULL, state_.block_size * state_.num_blocks, PROT_READ | PROT_WRITE,
           MAP_SHARED | MAP_LOCKED | MAP_NORESERVE, state_.fd, 0));
  RETURN_IF_ERROR(Errno(errno == 0), "mmap-ing ring");
>>>>>>> b4c890b5
  return SUCCESS;
}

// socktype is SOCK_RAW or SOCK_DGRAM.
<<<<<<< HEAD
Error PacketsV3::CreateSocket(int socktype) {
  fd_ = socket(AF_PACKET, socktype, 0);
  return Errno(fd_);
=======
Error PacketsV3::Builder::CreateSocket(int socktype) {
  state_.fd = socket(AF_PACKET, socktype, 0);
  RETURN_IF_ERROR(Errno(state_.fd >= 0), "creating socket");
  return SUCCESS;
>>>>>>> b4c890b5
}

Error PacketsV3::PollForPacket() {
  struct pollfd pfd;
  pfd.fd = state_.fd;
  pfd.events = POLLIN;
  pfd.revents = 0;
  int64_t duration_micros = -GetCurrentTimeMicros();
  int ret = poll(&pfd, 1, -1);
  Error out = Errno(ret);
  duration_micros += GetCurrentTimeMicros();
  SleepForMicroseconds(kMinPollMillis * kNumMicrosPerMilli - duration_micros);
  return out;
}

void PacketsV3::State::Swap(PacketsV3::State* s) {
  std::swap(fd, s->fd);
  std::swap(ring, s->ring);
  std::swap(num_blocks, s->num_blocks);
  std::swap(block_size, s->block_size);
}

PacketsV3::State::~State() {
  if (ring) {
    munmap(ring, block_size * num_blocks);
  }
  if (fd >= 0) {
    close(fd);
  }
}

PacketsV3::~PacketsV3() {
  for (size_t i = 0; i < state_.num_blocks; i++) {
    // Wait for all blocks to be returned to kernel.
    block_mus_[i].Lock();
    block_mus_[i].Unlock();
  }
  delete[] block_mus_;
}

PacketsV3::Builder::Builder() {}

Error PacketsV3::Builder::SetUp(int socktype, struct tpacket_req3 tp) {
  if (tp.tp_block_size % getpagesize() != 0) {
    return ERROR("block size not divisible by page size");
  }
  if (tp.tp_block_size % tp.tp_frame_size != 0) {
    return ERROR("block size not divisible by frame size");
  }
  if (tp.tp_block_nr < 1) {
    return ERROR("block number must be > 1");
  }
  unsigned int frames_per_block = tp.tp_block_size / tp.tp_frame_size;
  unsigned int total_frames = frames_per_block * tp.tp_block_nr;
  if (tp.tp_frame_nr == 0) {
    tp.tp_frame_nr = total_frames;
  } else if (tp.tp_frame_nr != total_frames) {
    return ERROR("num frames does not match");
  }
  state_.block_size = tp.tp_block_size;
  state_.num_blocks = tp.tp_block_nr;
  RETURN_IF_ERROR(CreateSocket(socktype), "CreateSocket");
  RETURN_IF_ERROR(SetVersion(), "SetVersion");
  RETURN_IF_ERROR(SetRingOptions(&tp, sizeof(tp)), "SetRingOptions");
  RETURN_IF_ERROR(MMapRing(), "MMapRing");
  return SUCCESS;
}

Error PacketsV3::NextBlock(Block* b, bool poll_once) {
  if (pos_.Empty()) {
    // If we're finished with the current block, move to the next block.
    offset_ = (offset_ + 1) % state_.num_blocks;
    // This constructor locks the passed-in mu on creation, so it'll
    // wait for that mu to be unlocked by the last user of this block.
    pos_.ResetTo(state_.ring + offset_ * state_.block_size, state_.block_size,
                 &block_mus_[offset_]);
  }
  while (!pos_.ReadyForUser()) {
    stats_.polls++;
    RETURN_IF_ERROR(PollForPacket(), "polling for packet");
    if (poll_once) {
      break;
    }
  }
  if (pos_.ReadyForUser()) {
    pos_.UpdateStats(&stats_);
    pos_.Swap(b);
  }
  return SUCCESS;
}

Error PacketsV3::Next(Packet* p) {
  while (true) {
    if (pos_.Next(p)) {
      return SUCCESS;
    }
    RETURN_IF_ERROR(NextBlock(&pos_, false), "next block");
  }
}

}  // namespace st<|MERGE_RESOLUTION|>--- conflicted
+++ resolved
@@ -165,15 +165,9 @@
 Error PacketsV3::GetStats(Stats* stats) {
   struct tpacket_stats_v3 tpstats;
   socklen_t len = sizeof(tpstats);
-<<<<<<< HEAD
-  RETURN_IF_ERROR(
-      Errno(getsockopt(fd_, SOL_PACKET, PACKET_STATISTICS, &tpstats, &len)),
-      "getsockopt PACKET_STATISTICS");
-=======
-  RETURN_IF_ERROR(Errno(0 <= getsockopt(state_.fd, SOL_PACKET,
-                                        PACKET_STATISTICS, &tpstats, &len)),
+  RETURN_IF_ERROR(Errno(getsockopt(state_.fd, SOL_PACKET, PACKET_STATISTICS,
+                                   &tpstats, &len)),
                   "getsockopt PACKET_STATISTICS");
->>>>>>> b4c890b5
   stats_.drops += tpstats.tp_drops;
   *stats = stats_;
   return SUCCESS;
@@ -183,29 +177,20 @@
   RETURN_IF_ERROR(BadState(), "Builder");
 
   unsigned int ifindex = if_nametoindex(iface.c_str());
-<<<<<<< HEAD
   if (ifindex == 0) {
     return Errno();
   }
-=======
-  RETURN_IF_ERROR(Errno(ifindex != 0), "if_nametoindex");
->>>>>>> b4c890b5
   struct sockaddr_ll ll;
   memset(&ll, 0, sizeof(ll));
   ll.sll_family = AF_PACKET;
   ll.sll_protocol = htons(ETH_P_ALL);
   ll.sll_ifindex = ifindex;
-<<<<<<< HEAD
-  return Errno(
-      ::bind(fd_, reinterpret_cast<struct sockaddr*>(&ll), sizeof(ll)));
-=======
   RETURN_IF_ERROR(
-      Errno(0 <= ::bind(state_.fd, reinterpret_cast<struct sockaddr*>(&ll),
-                        sizeof(ll))),
+      Errno(::bind(state_.fd, reinterpret_cast<struct sockaddr*>(&ll),
+                   sizeof(ll))),
       "bind");
   *out = new PacketsV3(&state_);
   return SUCCESS;
->>>>>>> b4c890b5
 }
 
 Error PacketsV3::Builder::SetFilter(const string& filter) {
@@ -230,32 +215,19 @@
     data += filter_element_size;
   }
   struct sock_fprog bpf = {(unsigned short int)num_structs, bpf_filter};
-<<<<<<< HEAD
-  RETURN_IF_ERROR(
-      Errno(setsockopt(fd_, SOL_SOCKET, SO_ATTACH_FILTER, &bpf, sizeof(bpf))),
-      "so_attach_filter");
-=======
-  RETURN_IF_ERROR(Errno(0 == setsockopt(state_.fd, SOL_SOCKET, SO_ATTACH_FILTER,
-                                        &bpf, sizeof(bpf))),
+  RETURN_IF_ERROR(Errno(setsockopt(state_.fd, SOL_SOCKET, SO_ATTACH_FILTER,
+                                   &bpf, sizeof(bpf))),
                   "so_attach_filter");
 #ifdef SO_LOCK_FILTER
->>>>>>> b4c890b5
   int v = 1;
   // SO_LOCK_FILTER is available only on kernels >= 3.9, so ignore the
   // ENOPROTOOPT
   // error here. We use it to make sure that no one can mess with our socket's
   // filter, so not having it is not really a big concern.
-<<<<<<< HEAD
   RETURN_IF_ERROR(
-      Errno(setsockopt(fd_, SOL_SOCKET, SO_LOCK_FILTER, &v, sizeof(v)) ||
+      Errno(setsockopt(state_.fd, SOL_SOCKET, SO_LOCK_FILTER, &v, sizeof(v)) ||
             errno == ENOPROTOOPT),
       "so_lock_filter");
-=======
-  RETURN_IF_ERROR(Errno(0 == setsockopt(state_.fd, SOL_SOCKET, SO_LOCK_FILTER,
-                                        &v, sizeof(v)) ||
-                        errno == ENOPROTOOPT),
-                  "so_lock_filter");
->>>>>>> b4c890b5
   errno = 0;
 #endif
   return SUCCESS;
@@ -271,13 +243,8 @@
 
 Error PacketsV3::Builder::SetVersion() {
   int version = TPACKET_V3;
-<<<<<<< HEAD
-  return Errno(
-      setsockopt(fd_, SOL_PACKET, PACKET_VERSION, &version, sizeof(version)));
-=======
-  return Errno(0 <= setsockopt(state_.fd, SOL_PACKET, PACKET_VERSION, &version,
-                               sizeof(version)));
->>>>>>> b4c890b5
+  return Errno(setsockopt(state_.fd, SOL_PACKET, PACKET_VERSION, &version,
+                          sizeof(version)));
 }
 
 Error PacketsV3::Builder::SetFanout(uint16_t fanout_type, uint16_t fanout_id) {
@@ -286,57 +253,29 @@
   uint32_t fanout = fanout_type;
   fanout <<= 16;
   fanout |= fanout_id;
-<<<<<<< HEAD
+  return Errno(setsockopt(state_.fd, SOL_PACKET, PACKET_FANOUT, &fanout,
+                          sizeof(fanout)));
+}
+
+Error PacketsV3::Builder::SetRingOptions(void* options, socklen_t size) {
   return Errno(
-      setsockopt(fd_, SOL_PACKET, PACKET_FANOUT, &fanout, sizeof(fanout)));
-}
-
-Error PacketsV3::SetRingOptions(void* options, socklen_t size) {
-  return Errno(setsockopt(fd_, SOL_PACKET, PACKET_RX_RING, options, size));
-=======
-  RETURN_IF_ERROR(Errno(0 <= setsockopt(state_.fd, SOL_PACKET, PACKET_FANOUT,
-                                        &fanout, sizeof(fanout))),
-                  "setting fanout options");
-  return SUCCESS;
->>>>>>> b4c890b5
-}
-
-Error PacketsV3::Builder::SetRingOptions(void* options, socklen_t size) {
-  RETURN_IF_ERROR(Errno(0 <= setsockopt(state_.fd, SOL_PACKET, PACKET_RX_RING,
-                                        options, size)),
-                  "setting socket ring options");
-  return SUCCESS;
-}
-
-<<<<<<< HEAD
-Error PacketsV3::MMapRing() {
-  ring_ = reinterpret_cast<char*>(
-      mmap(NULL, block_size_ * num_blocks_, PROT_READ | PROT_WRITE,
-           MAP_SHARED | MAP_LOCKED | MAP_NORESERVE, fd_, 0));
-  if (ring_ == MAP_FAILED) {
-    return Errno();
-  }
-=======
+      setsockopt(state_.fd, SOL_PACKET, PACKET_RX_RING, options, size));
+}
+
 Error PacketsV3::Builder::MMapRing() {
   state_.ring = reinterpret_cast<char*>(
       mmap(NULL, state_.block_size * state_.num_blocks, PROT_READ | PROT_WRITE,
            MAP_SHARED | MAP_LOCKED | MAP_NORESERVE, state_.fd, 0));
-  RETURN_IF_ERROR(Errno(errno == 0), "mmap-ing ring");
->>>>>>> b4c890b5
+  if (state_.ring == MAP_FAILED) {
+    return Errno();
+  }
   return SUCCESS;
 }
 
 // socktype is SOCK_RAW or SOCK_DGRAM.
-<<<<<<< HEAD
-Error PacketsV3::CreateSocket(int socktype) {
-  fd_ = socket(AF_PACKET, socktype, 0);
-  return Errno(fd_);
-=======
 Error PacketsV3::Builder::CreateSocket(int socktype) {
   state_.fd = socket(AF_PACKET, socktype, 0);
-  RETURN_IF_ERROR(Errno(state_.fd >= 0), "creating socket");
-  return SUCCESS;
->>>>>>> b4c890b5
+  return Errno(state_.fd);
 }
 
 Error PacketsV3::PollForPacket() {
@@ -360,7 +299,7 @@
 }
 
 PacketsV3::State::~State() {
-  if (ring) {
+  if (ring != NULL && ring != MAP_FAILED) {
     munmap(ring, block_size * num_blocks);
   }
   if (fd >= 0) {
